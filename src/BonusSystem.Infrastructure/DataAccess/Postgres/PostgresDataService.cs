using BonusSystem.Core.Repositories;
using BonusSystem.Core.Services.Interfaces;
using BonusSystem.Infrastructure.DataAccess.Postgres.Repositories;
using Microsoft.Extensions.Logging;

namespace BonusSystem.Infrastructure.DataAccess.Postgres;

/// <summary>
/// PostgreSQL implementation of the data service
/// </summary>
public sealed class PostgresDataService : IDataService, IDisposable
{
    private readonly BonusSystemDbContext _dbContext;
    private readonly ILoggerFactory _loggerFactory;
    private bool _disposed;

    public IUserRepository Users { get; }
    public ICompanyRepository Companies { get; }
    public IStoreRepository Stores { get; }
    public ITransactionRepository Transactions { get; }
    public INotificationRepository Notifications { get; }

    public PostgresDataService(
        BonusSystemDbContext dbContext,
        ILoggerFactory loggerFactory)
    {
        _dbContext = dbContext;
        _loggerFactory = loggerFactory;

        // Initialize repositories with proper implementations
        Users = new PostgresUserRepository(dbContext, loggerFactory.CreateLogger<PostgresUserRepository>());
<<<<<<< HEAD

        // For the prototype, we'll use placeholder implementations for other repositories
        // These would be properly implemented for a full solution
        Companies = new PostgresCompanyRepository();
        Stores = new PostgresStoreRepository(dbContext, loggerFactory.CreateLogger<PostgresStoreRepository>());
        Transactions = new PostgresTransactionRepository();
        Notifications = new PostgresNotificationRepository();
=======
        Companies = new PostgresCompanyRepository(dbContext, loggerFactory.CreateLogger<PostgresCompanyRepository>());
        Stores = new PostgresStoreRepository(dbContext, loggerFactory.CreateLogger<PostgresStoreRepository>());
        Transactions = new PostgresTransactionRepository(dbContext, loggerFactory.CreateLogger<PostgresTransactionRepository>());
        Notifications = new PostgresNotificationRepository(dbContext, loggerFactory.CreateLogger<PostgresNotificationRepository>());
>>>>>>> a66d1ece
    }

    public void Dispose()
    {
        Dispose(true);
        GC.SuppressFinalize(this);
    }

    private void Dispose(bool disposing)
    {
        if (_disposed)
            return;

        if (disposing)
        {
            _dbContext?.Dispose();
        }

        _disposed = true;
    }
}<|MERGE_RESOLUTION|>--- conflicted
+++ resolved
@@ -8,7 +8,7 @@
 /// <summary>
 /// PostgreSQL implementation of the data service
 /// </summary>
-public sealed class PostgresDataService : IDataService, IDisposable
+public class PostgresDataService : IDataService, IDisposable
 {
     private readonly BonusSystemDbContext _dbContext;
     private readonly ILoggerFactory _loggerFactory;
@@ -29,20 +29,10 @@
 
         // Initialize repositories with proper implementations
         Users = new PostgresUserRepository(dbContext, loggerFactory.CreateLogger<PostgresUserRepository>());
-<<<<<<< HEAD
-
-        // For the prototype, we'll use placeholder implementations for other repositories
-        // These would be properly implemented for a full solution
-        Companies = new PostgresCompanyRepository();
-        Stores = new PostgresStoreRepository(dbContext, loggerFactory.CreateLogger<PostgresStoreRepository>());
-        Transactions = new PostgresTransactionRepository();
-        Notifications = new PostgresNotificationRepository();
-=======
         Companies = new PostgresCompanyRepository(dbContext, loggerFactory.CreateLogger<PostgresCompanyRepository>());
         Stores = new PostgresStoreRepository(dbContext, loggerFactory.CreateLogger<PostgresStoreRepository>());
         Transactions = new PostgresTransactionRepository(dbContext, loggerFactory.CreateLogger<PostgresTransactionRepository>());
         Notifications = new PostgresNotificationRepository(dbContext, loggerFactory.CreateLogger<PostgresNotificationRepository>());
->>>>>>> a66d1ece
     }
 
     public void Dispose()
@@ -51,7 +41,7 @@
         GC.SuppressFinalize(this);
     }
 
-    private void Dispose(bool disposing)
+    protected virtual void Dispose(bool disposing)
     {
         if (_disposed)
             return;
